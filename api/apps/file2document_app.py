#
#  Copyright 2024 The InfiniFlow Authors. All Rights Reserved.
#
#  Licensed under the Apache License, Version 2.0 (the "License");
#  you may not use this file except in compliance with the License.
#  You may obtain a copy of the License at
#
#      http://www.apache.org/licenses/LICENSE-2.0
#
#  Unless required by applicable law or agreed to in writing, software
#  distributed under the License is distributed on an "AS IS" BASIS,
#  WITHOUT WARRANTIES OR CONDITIONS OF ANY KIND, either express or implied.
#  See the License for the specific language governing permissions and
#  limitations under the License
#

from api.db.services.file2document_service import File2DocumentService
from api.db.services.file_service import FileService

from flask import request
from flask_login import login_required, current_user
from api.db.services.knowledgebase_service import KnowledgebaseService
from api.utils.api_utils import server_error_response, get_data_error_result, validate_request
from api.utils import get_uuid
from api.db import FileType
from api.db.services.document_service import DocumentService
from api import settings
from api.utils.api_utils import get_json_result


@manager.route('/convert', methods=['POST'])  # noqa: F821
@login_required
@validate_request("file_ids", "kb_ids")
def convert():
    req = request.json
    kb_ids = req["kb_ids"]
    file_ids = req["file_ids"]
    file2documents = []

    try:
        files = FileService.get_by_ids(file_ids)
        files_set = set([file.id for file in files])
        for file_id in file_ids:
            file = files_set[file_id]
<<<<<<< HEAD
=======
            if not file:
                return get_data_error_result(message="File not found!")
>>>>>>> c58f7dc0
            file_ids_list = [file_id]
            if file.type == FileType.FOLDER.value:
                file_ids_list = FileService.get_all_innermost_file_ids(file_id, [])
            for id in file_ids_list:
                informs = File2DocumentService.get_by_file_id(id)
                # delete
                for inform in informs:
                    doc_id = inform.document_id
                    e, doc = DocumentService.get_by_id(doc_id)
                    if not e:
                        return get_data_error_result(message="Document not found!")
                    tenant_id = DocumentService.get_tenant_id(doc_id)
                    if not tenant_id:
                        return get_data_error_result(message="Tenant not found!")
                    if not DocumentService.remove_document(doc, tenant_id):
                        return get_data_error_result(
                            message="Database error (Document removal)!")
                File2DocumentService.delete_by_file_id(id)

                # insert
                for kb_id in kb_ids:
                    e, kb = KnowledgebaseService.get_by_id(kb_id)
                    if not e:
                        return get_data_error_result(
                            message="Can't find this knowledgebase!")
                    e, file = FileService.get_by_id(id)
                    if not e:
                        return get_data_error_result(
                            message="Can't find this file!")

                    doc = DocumentService.insert({
                        "id": get_uuid(),
                        "kb_id": kb.id,
                        "parser_id": FileService.get_parser(file.type, file.name, kb.parser_id),
                        "parser_config": kb.parser_config,
                        "created_by": current_user.id,
                        "type": file.type,
                        "name": file.name,
                        "location": file.location,
                        "size": file.size
                    })
                    file2document = File2DocumentService.insert({
                        "id": get_uuid(),
                        "file_id": id,
                        "document_id": doc.id,
                    })

                    file2documents.append(file2document.to_json())
        return get_json_result(data=file2documents)
    except Exception as e:
        return server_error_response(e)


@manager.route('/rm', methods=['POST'])  # noqa: F821
@login_required
@validate_request("file_ids")
def rm():
    req = request.json
    file_ids = req["file_ids"]
    if not file_ids:
        return get_json_result(
            data=False, message='Lack of "Files ID"', code=settings.RetCode.ARGUMENT_ERROR)
    try:
        for file_id in file_ids:
            informs = File2DocumentService.get_by_file_id(file_id)
            if not informs:
                return get_data_error_result(message="Inform not found!")
            for inform in informs:
                if not inform:
                    return get_data_error_result(message="Inform not found!")
                File2DocumentService.delete_by_file_id(file_id)
                doc_id = inform.document_id
                e, doc = DocumentService.get_by_id(doc_id)
                if not e:
                    return get_data_error_result(message="Document not found!")
                tenant_id = DocumentService.get_tenant_id(doc_id)
                if not tenant_id:
                    return get_data_error_result(message="Tenant not found!")
                if not DocumentService.remove_document(doc, tenant_id):
                    return get_data_error_result(
                        message="Database error (Document removal)!")
        return get_json_result(data=True)
    except Exception as e:
        return server_error_response(e)<|MERGE_RESOLUTION|>--- conflicted
+++ resolved
@@ -42,11 +42,8 @@
         files_set = set([file.id for file in files])
         for file_id in file_ids:
             file = files_set[file_id]
-<<<<<<< HEAD
-=======
             if not file:
                 return get_data_error_result(message="File not found!")
->>>>>>> c58f7dc0
             file_ids_list = [file_id]
             if file.type == FileType.FOLDER.value:
                 file_ids_list = FileService.get_all_innermost_file_ids(file_id, [])
