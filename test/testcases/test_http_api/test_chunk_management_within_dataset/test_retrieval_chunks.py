#
#  Copyright 2025 The InfiniFlow Authors. All Rights Reserved.
#
#  Licensed under the Apache License, Version 2.0 (the "License");
#  you may not use this file except in compliance with the License.
#  You may obtain a copy of the License at
#
#      http://www.apache.org/licenses/LICENSE-2.0
#
#  Unless required by applicable law or agreed to in writing, software
#  distributed under the License is distributed on an "AS IS" BASIS,
#  WITHOUT WARRANTIES OR CONDITIONS OF ANY KIND, either express or implied.
#  See the License for the specific language governing permissions and
#  limitations under the License.
#
import os

import pytest
from common import retrieval_chunks
from configs import INVALID_API_TOKEN
from libs.auth import RAGFlowHttpApiAuth


@pytest.mark.p1
class TestAuthorization:
    @pytest.mark.parametrize(
        "invalid_auth, expected_code, expected_message",
        [
            (None, 0, "`Authorization` can't be empty"),
            (
                RAGFlowHttpApiAuth(INVALID_API_TOKEN),
                109,
                "Authentication error: API key is invalid!",
            ),
        ],
    )
    def test_invalid_auth(self, invalid_auth, expected_code, expected_message):
        res = retrieval_chunks(invalid_auth)
        assert res["code"] == expected_code
        assert res["message"] == expected_message


class TestChunksRetrieval:
    @pytest.mark.p1
    @pytest.mark.parametrize(
        "payload, expected_code, expected_page_size, expected_message",
        [
            ({"question": "chunk", "dataset_ids": None}, 0, 4, ""),
            ({"question": "chunk", "document_ids": None}, 102, 0, "`dataset_ids` is required."),
            ({"question": "chunk", "dataset_ids": None, "document_ids": None}, 0, 4, ""),
            ({"question": "chunk"}, 102, 0, "`dataset_ids` is required."),
        ],
    )
    def test_basic_scenarios(self, HttpApiAuth, add_chunks, payload, expected_code, expected_page_size, expected_message):
        dataset_id, document_id, _ = add_chunks
        if "dataset_ids" in payload:
            payload["dataset_ids"] = [dataset_id]
        if "document_ids" in payload:
            payload["document_ids"] = [document_id]
        res = retrieval_chunks(HttpApiAuth, payload)
        assert res["code"] == expected_code
        if expected_code == 0:
            assert len(res["data"]["chunks"]) == expected_page_size
        else:
            assert res["message"] == expected_message

    @pytest.mark.p2
    @pytest.mark.parametrize(
        "payload, expected_code, expected_page_size, expected_message",
        [
            pytest.param(
                {"page": None, "page_size": 2},
                100,
                2,
                """TypeError("int() argument must be a string, a bytes-like object or a real number, not \'NoneType\'")""",
                marks=pytest.mark.skip,
            ),
            pytest.param(
                {"page": 0, "page_size": 2},
                100,
                0,
                "ValueError('Search does not support negative slicing.')",
                marks=pytest.mark.skip,
            ),
            pytest.param({"page": 2, "page_size": 2}, 0, 2, "", marks=pytest.mark.skip(reason="issues/6646")),
            ({"page": 3, "page_size": 2}, 0, 0, ""),
            ({"page": "3", "page_size": 2}, 0, 0, ""),
            pytest.param(
                {"page": -1, "page_size": 2},
                100,
                0,
                "ValueError('Search does not support negative slicing.')",
                marks=pytest.mark.skip,
            ),
            pytest.param(
                {"page": "a", "page_size": 2},
                100,
                0,
                """ValueError("invalid literal for int() with base 10: \'a\'")""",
                marks=pytest.mark.skip,
            ),
        ],
    )
    def test_page(self, HttpApiAuth, add_chunks, payload, expected_code, expected_page_size, expected_message):
        dataset_id, _, _ = add_chunks
        payload.update({"question": "chunk", "dataset_ids": [dataset_id]})
        res = retrieval_chunks(HttpApiAuth, payload)
        assert res["code"] == expected_code
        if expected_code == 0:
            assert len(res["data"]["chunks"]) == expected_page_size
        else:
            assert res["message"] == expected_message

    @pytest.mark.p3
    @pytest.mark.parametrize(
        "payload, expected_code, expected_page_size, expected_message",
        [
            pytest.param(
                {"page_size": None},
                100,
                0,
                """TypeError("int() argument must be a string, a bytes-like object or a real number, not \'NoneType\'")""",
                marks=pytest.mark.skip,
            ),
            # ({"page_size": 0}, 0, 0, ""),
            ({"page_size": 1}, 0, 1, ""),
            ({"page_size": 5}, 0, 4, ""),
            ({"page_size": "1"}, 0, 1, ""),
            # ({"page_size": -1}, 0, 0, ""),
            pytest.param(
                {"page_size": "a"},
                100,
                0,
                """ValueError("invalid literal for int() with base 10: \'a\'")""",
                marks=pytest.mark.skip,
            ),
        ],
    )
    def test_page_size(self, HttpApiAuth, add_chunks, payload, expected_code, expected_page_size, expected_message):
        dataset_id, _, _ = add_chunks
        payload.update({"question": "chunk", "dataset_ids": [dataset_id]})

        res = retrieval_chunks(HttpApiAuth, payload)
        assert res["code"] == expected_code
        if expected_code == 0:
            assert len(res["data"]["chunks"]) == expected_page_size
        else:
            assert res["message"] == expected_message

    @pytest.mark.p3
    @pytest.mark.parametrize(
        "payload, expected_code, expected_page_size, expected_message",
        [
            ({"vector_similarity_weight": 0}, 0, 4, ""),
            ({"vector_similarity_weight": 0.5}, 0, 4, ""),
            ({"vector_similarity_weight": 10}, 0, 4, ""),
            pytest.param(
                {"vector_similarity_weight": "a"},
                100,
                0,
                """ValueError("could not convert string to float: \'a\'")""",
                marks=pytest.mark.skip,
            ),
        ],
    )
    def test_vector_similarity_weight(self, HttpApiAuth, add_chunks, payload, expected_code, expected_page_size, expected_message):
        dataset_id, _, _ = add_chunks
        payload.update({"question": "chunk", "dataset_ids": [dataset_id]})
        res = retrieval_chunks(HttpApiAuth, payload)
        assert res["code"] == expected_code
        if expected_code == 0:
            assert len(res["data"]["chunks"]) == expected_page_size
        else:
            assert res["message"] == expected_message

    @pytest.mark.p2
    @pytest.mark.parametrize(
        "payload, expected_code, expected_page_size, expected_message",
        [
            ({"top_k": 10}, 0, 4, ""),
            pytest.param(
                {"top_k": 1},
                0,
                4,
                "",
                marks=pytest.mark.skipif(os.getenv("DOC_ENGINE") in ["infinity", "opensearch"], reason="Infinity"),
            ),
            pytest.param(
                {"top_k": 1},
                0,
                1,
                "",
                marks=pytest.mark.skipif(os.getenv("DOC_ENGINE") in [None, "opensearch", "elasticsearch"], reason="elasticsearch"),
            ),
            pytest.param(
                {"top_k": -1},
                100,
                4,
                "must be greater than 0",
                marks=pytest.mark.skipif(os.getenv("DOC_ENGINE") in ["infinity", "opensearch"], reason="Infinity"),
            ),
            pytest.param(
                {"top_k": -1},
                100,
                4,
                "3014",
                marks=pytest.mark.skipif(os.getenv("DOC_ENGINE") in [None, "opensearch", "elasticsearch"], reason="elasticsearch"),
            ),
            pytest.param(
                {"top_k": "a"},
                100,
                0,
                """ValueError("invalid literal for int() with base 10: \'a\'")""",
                marks=pytest.mark.skip,
            ),
        ],
    )
    def test_top_k(self, HttpApiAuth, add_chunks, payload, expected_code, expected_page_size, expected_message):
        dataset_id, _, _ = add_chunks
        payload.update({"question": "chunk", "dataset_ids": [dataset_id]})
        res = retrieval_chunks(HttpApiAuth, payload)
        assert res["code"] == expected_code
        if expected_code == 0:
            assert len(res["data"]["chunks"]) == expected_page_size
        else:
            assert expected_message in res["message"]

    @pytest.mark.skip
    @pytest.mark.parametrize(
        "payload, expected_code, expected_message",
        [
            ({"rerank_id": "BAAI/bge-reranker-v2-m3"}, 0, ""),
            pytest.param({"rerank_id": "unknown"}, 100, "LookupError('Model(unknown) not authorized')", marks=pytest.mark.skip),
        ],
    )
    def test_rerank_id(self, HttpApiAuth, add_chunks, payload, expected_code, expected_message):
        dataset_id, _, _ = add_chunks
        payload.update({"question": "chunk", "dataset_ids": [dataset_id]})
        res = retrieval_chunks(HttpApiAuth, payload)
        assert res["code"] == expected_code
        if expected_code == 0:
            assert len(res["data"]["chunks"]) > 0
        else:
            assert expected_message in res["message"]

    @pytest.mark.skip
    @pytest.mark.parametrize(
        "payload, expected_code, expected_page_size, expected_message",
        [
            ({"keyword": True}, 0, 5, ""),
            ({"keyword": "True"}, 0, 5, ""),
            ({"keyword": False}, 0, 5, ""),
            ({"keyword": "False"}, 0, 5, ""),
            ({"keyword": None}, 0, 5, ""),
        ],
    )
    def test_keyword(self, HttpApiAuth, add_chunks, payload, expected_code, expected_page_size, expected_message):
        dataset_id, _, _ = add_chunks
        payload.update({"question": "chunk test", "dataset_ids": [dataset_id]})
        res = retrieval_chunks(HttpApiAuth, payload)
        assert res["code"] == expected_code
        if expected_code == 0:
            assert len(res["data"]["chunks"]) == expected_page_size
        else:
            assert res["message"] == expected_message

    @pytest.mark.p3
    @pytest.mark.parametrize(
        "payload, expected_code, expected_highlight, expected_message",
        [
            ({"highlight": True}, 0, True, ""),
            ({"highlight": "True"}, 0, True, ""),
            pytest.param({"highlight": False}, 0, False, "", marks=pytest.mark.skip(reason="issues/6648")),
            ({"highlight": "False"}, 0, False, ""),
            pytest.param({"highlight": None}, 0, False, "", marks=pytest.mark.skip(reason="issues/6648")),
        ],
    )
    def test_highlight(self, HttpApiAuth, add_chunks, payload, expected_code, expected_highlight, expected_message):
        dataset_id, _, _ = add_chunks
        payload.update({"question": "chunk", "dataset_ids": [dataset_id]})
        res = retrieval_chunks(HttpApiAuth, payload)
        assert res["code"] == expected_code
        if expected_highlight:
            for chunk in res["data"]["chunks"]:
                assert "highlight" in chunk
        else:
            for chunk in res["data"]["chunks"]:
                assert "highlight" not in chunk

        if expected_code != 0:
            assert res["message"] == expected_message

    @pytest.mark.p3
    def test_invalid_params(self, HttpApiAuth, add_chunks):
        dataset_id, _, _ = add_chunks
        payload = {"question": "chunk", "dataset_ids": [dataset_id], "a": "b"}
        res = retrieval_chunks(HttpApiAuth, payload)
        assert res["code"] == 0
        assert len(res["data"]["chunks"]) == 4

    @pytest.mark.p3
<<<<<<< HEAD
    def test_concurrent_retrieval(self, api_key, add_chunks):
        from concurrent.futures import ThreadPoolExecutor

=======
    def test_concurrent_retrieval(self, HttpApiAuth, add_chunks):
>>>>>>> 99725444
        dataset_id, _, _ = add_chunks
        payload = {"question": "chunk", "dataset_ids": [dataset_id]}

        with ThreadPoolExecutor(max_workers=5) as executor:
<<<<<<< HEAD
            futures = [executor.submit(retrieval_chunks, api_key, payload) for i in range(100)]
        responses = [f.result() for f in futures]
        assert all(r["code"] == 0 for r in responses)
=======
            futures = [executor.submit(retrieval_chunks, HttpApiAuth, payload) for i in range(count)]
        responses = list(as_completed(futures))
        assert len(responses) == count, responses
        assert all(future.result()["code"] == 0 for future in futures)
>>>>>>> 99725444
<|MERGE_RESOLUTION|>--- conflicted
+++ resolved
@@ -14,6 +14,7 @@
 #  limitations under the License.
 #
 import os
+from concurrent.futures import ThreadPoolExecutor, as_completed
 
 import pytest
 from common import retrieval_chunks
@@ -299,24 +300,13 @@
         assert len(res["data"]["chunks"]) == 4
 
     @pytest.mark.p3
-<<<<<<< HEAD
-    def test_concurrent_retrieval(self, api_key, add_chunks):
-        from concurrent.futures import ThreadPoolExecutor
-
-=======
     def test_concurrent_retrieval(self, HttpApiAuth, add_chunks):
->>>>>>> 99725444
-        dataset_id, _, _ = add_chunks
+        dataset_id, _, _ = add_chunks
+        count = 100
         payload = {"question": "chunk", "dataset_ids": [dataset_id]}
 
         with ThreadPoolExecutor(max_workers=5) as executor:
-<<<<<<< HEAD
-            futures = [executor.submit(retrieval_chunks, api_key, payload) for i in range(100)]
-        responses = [f.result() for f in futures]
-        assert all(r["code"] == 0 for r in responses)
-=======
             futures = [executor.submit(retrieval_chunks, HttpApiAuth, payload) for i in range(count)]
         responses = list(as_completed(futures))
         assert len(responses) == count, responses
-        assert all(future.result()["code"] == 0 for future in futures)
->>>>>>> 99725444
+        assert all(future.result()["code"] == 0 for future in futures)