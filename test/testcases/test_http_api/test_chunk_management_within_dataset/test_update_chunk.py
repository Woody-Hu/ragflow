#
#  Copyright 2025 The InfiniFlow Authors. All Rights Reserved.
#
#  Licensed under the Apache License, Version 2.0 (the "License");
#  you may not use this file except in compliance with the License.
#  You may obtain a copy of the License at
#
#      http://www.apache.org/licenses/LICENSE-2.0
#
#  Unless required by applicable law or agreed to in writing, software
#  distributed under the License is distributed on an "AS IS" BASIS,
#  WITHOUT WARRANTIES OR CONDITIONS OF ANY KIND, either express or implied.
#  See the License for the specific language governing permissions and
#  limitations under the License.
#
import os
from concurrent.futures import ThreadPoolExecutor
from random import randint

import pytest
from common import delete_documents, update_chunk
from configs import INVALID_API_TOKEN
from libs.auth import RAGFlowHttpApiAuth


@pytest.mark.p1
class TestAuthorization:
    @pytest.mark.parametrize(
        "invalid_auth, expected_code, expected_message",
        [
            (None, 0, "`Authorization` can't be empty"),
            (
                RAGFlowHttpApiAuth(INVALID_API_TOKEN),
                109,
                "Authentication error: API key is invalid!",
            ),
        ],
    )
    def test_invalid_auth(self, invalid_auth, expected_code, expected_message):
        res = update_chunk(invalid_auth, "dataset_id", "document_id", "chunk_id")
        assert res["code"] == expected_code
        assert res["message"] == expected_message


class TestUpdatedChunk:
    @pytest.mark.p1
    @pytest.mark.parametrize(
        "payload, expected_code, expected_message",
        [
            ({"content": None}, 100, "TypeError('expected string or bytes-like object')"),
            pytest.param(
                {"content": ""},
                100,
                """APIRequestFailedError(\'Error code: 400, with error text {"error":{"code":"1213","message":"未正常接收到prompt参数。"}}\')""",
                marks=pytest.mark.skip(reason="issues/6541"),
            ),
            pytest.param(
                {"content": 1},
                100,
                "TypeError('expected string or bytes-like object')",
                marks=pytest.mark.skip,
            ),
            ({"content": "update chunk"}, 0, ""),
            pytest.param(
                {"content": " "},
                100,
                """APIRequestFailedError(\'Error code: 400, with error text {"error":{"code":"1213","message":"未正常接收到prompt参数。"}}\')""",
                marks=pytest.mark.skip(reason="issues/6541"),
            ),
            ({"content": "\n!?。；！？\"'"}, 0, ""),
        ],
    )
    def test_content(self, HttpApiAuth, add_chunks, payload, expected_code, expected_message):
        dataset_id, document_id, chunk_ids = add_chunks
        res = update_chunk(HttpApiAuth, dataset_id, document_id, chunk_ids[0], payload)
        assert res["code"] == expected_code
        if expected_code != 0:
            assert res["message"] == expected_message

    @pytest.mark.p2
    @pytest.mark.parametrize(
        "payload, expected_code, expected_message",
        [
            ({"important_keywords": ["a", "b", "c"]}, 0, ""),
            ({"important_keywords": [""]}, 0, ""),
            ({"important_keywords": [1]}, 100, "TypeError('sequence item 0: expected str instance, int found')"),
            ({"important_keywords": ["a", "a"]}, 0, ""),
            ({"important_keywords": "abc"}, 102, "`important_keywords` should be a list"),
            ({"important_keywords": 123}, 102, "`important_keywords` should be a list"),
        ],
    )
    def test_important_keywords(self, HttpApiAuth, add_chunks, payload, expected_code, expected_message):
        dataset_id, document_id, chunk_ids = add_chunks
        res = update_chunk(HttpApiAuth, dataset_id, document_id, chunk_ids[0], payload)
        assert res["code"] == expected_code
        if expected_code != 0:
            assert res["message"] == expected_message

    @pytest.mark.p2
    @pytest.mark.parametrize(
        "payload, expected_code, expected_message",
        [
            ({"questions": ["a", "b", "c"]}, 0, ""),
            ({"questions": [""]}, 0, ""),
            ({"questions": [1]}, 100, "TypeError('sequence item 0: expected str instance, int found')"),
            ({"questions": ["a", "a"]}, 0, ""),
            ({"questions": "abc"}, 102, "`questions` should be a list"),
            ({"questions": 123}, 102, "`questions` should be a list"),
        ],
    )
    def test_questions(self, HttpApiAuth, add_chunks, payload, expected_code, expected_message):
        dataset_id, document_id, chunk_ids = add_chunks
        res = update_chunk(HttpApiAuth, dataset_id, document_id, chunk_ids[0], payload)
        assert res["code"] == expected_code
        if expected_code != 0:
            assert res["message"] == expected_message

    @pytest.mark.p2
    @pytest.mark.parametrize(
        "payload, expected_code, expected_message",
        [
            ({"available": True}, 0, ""),
            pytest.param({"available": "True"}, 100, """ValueError("invalid literal for int() with base 10: \'True\'")""", marks=pytest.mark.skip),
            ({"available": 1}, 0, ""),
            ({"available": False}, 0, ""),
            pytest.param({"available": "False"}, 100, """ValueError("invalid literal for int() with base 10: \'False\'")""", marks=pytest.mark.skip),
            ({"available": 0}, 0, ""),
        ],
    )
    def test_available(
        self,
        HttpApiAuth,
        add_chunks,
        payload,
        expected_code,
        expected_message,
    ):
        dataset_id, document_id, chunk_ids = add_chunks
        res = update_chunk(HttpApiAuth, dataset_id, document_id, chunk_ids[0], payload)
        assert res["code"] == expected_code
        if expected_code != 0:
            assert res["message"] == expected_message

    @pytest.mark.p3
    @pytest.mark.parametrize(
        "dataset_id, expected_code, expected_message",
        [
            ("", 100, "<NotFound '404: Not Found'>"),
            pytest.param("invalid_dataset_id", 102, "You don't own the dataset invalid_dataset_id.", marks=pytest.mark.skipif(os.getenv("DOC_ENGINE") == "infinity", reason="infinity")),
            pytest.param("invalid_dataset_id", 102, "Can't find this chunk", marks=pytest.mark.skipif(os.getenv("DOC_ENGINE") in [None, "opensearch", "elasticsearch"], reason="elasticsearch")),
        ],
    )
    def test_invalid_dataset_id(self, HttpApiAuth, add_chunks, dataset_id, expected_code, expected_message):
        _, document_id, chunk_ids = add_chunks
        res = update_chunk(HttpApiAuth, dataset_id, document_id, chunk_ids[0])
        assert res["code"] == expected_code
        assert expected_message in res["message"]

    @pytest.mark.p3
    @pytest.mark.parametrize(
        "document_id, expected_code, expected_message",
        [
            ("", 100, "<NotFound '404: Not Found'>"),
            (
                "invalid_document_id",
                102,
                "You don't own the document invalid_document_id.",
            ),
        ],
    )
    def test_invalid_document_id(self, HttpApiAuth, add_chunks, document_id, expected_code, expected_message):
        dataset_id, _, chunk_ids = add_chunks
        res = update_chunk(HttpApiAuth, dataset_id, document_id, chunk_ids[0])
        assert res["code"] == expected_code
        assert res["message"] == expected_message

    @pytest.mark.p3
    @pytest.mark.parametrize(
        "chunk_id, expected_code, expected_message",
        [
            ("", 100, "<MethodNotAllowed '405: Method Not Allowed'>"),
            (
                "invalid_document_id",
                102,
                "Can't find this chunk invalid_document_id",
            ),
        ],
    )
    def test_invalid_chunk_id(self, HttpApiAuth, add_chunks, chunk_id, expected_code, expected_message):
        dataset_id, document_id, _ = add_chunks
        res = update_chunk(HttpApiAuth, dataset_id, document_id, chunk_id)
        assert res["code"] == expected_code
        assert res["message"] == expected_message

    @pytest.mark.p3
    def test_repeated_update_chunk(self, HttpApiAuth, add_chunks):
        dataset_id, document_id, chunk_ids = add_chunks
        res = update_chunk(HttpApiAuth, dataset_id, document_id, chunk_ids[0], {"content": "chunk test 1"})
        assert res["code"] == 0

        res = update_chunk(HttpApiAuth, dataset_id, document_id, chunk_ids[0], {"content": "chunk test 2"})
        assert res["code"] == 0

    @pytest.mark.p3
    @pytest.mark.parametrize(
        "payload, expected_code, expected_message",
        [
            ({"unknown_key": "unknown_value"}, 0, ""),
            ({}, 0, ""),
            pytest.param(None, 100, """TypeError("argument of type \'NoneType\' is not iterable")""", marks=pytest.mark.skip),
        ],
    )
    def test_invalid_params(self, HttpApiAuth, add_chunks, payload, expected_code, expected_message):
        dataset_id, document_id, chunk_ids = add_chunks
        res = update_chunk(HttpApiAuth, dataset_id, document_id, chunk_ids[0], payload)
        assert res["code"] == expected_code
        if expected_code != 0:
            assert res["message"] == expected_message

    @pytest.mark.p3
    @pytest.mark.skipif(os.getenv("DOC_ENGINE") == "infinity", reason="issues/6554")
<<<<<<< HEAD
    def test_concurrent_update_chunk(self, api_key, add_chunks):
        chunk_num = 50
=======
    def test_concurrent_update_chunk(self, HttpApiAuth, add_chunks):
        count = 50
>>>>>>> 99725444
        dataset_id, document_id, chunk_ids = add_chunks

        with ThreadPoolExecutor(max_workers=5) as executor:
            futures = [
                executor.submit(
                    update_chunk,
                    HttpApiAuth,
                    dataset_id,
                    document_id,
                    chunk_ids[randint(0, 3)],
                    {"content": f"update chunk test {i}"},
                )
                for i in range(chunk_num)
            ]
        responses = [f.result() for f in futures]
        assert all(r["code"] == 0 for r in responses)

    @pytest.mark.p3
    def test_update_chunk_to_deleted_document(self, HttpApiAuth, add_chunks):
        dataset_id, document_id, chunk_ids = add_chunks
        delete_documents(HttpApiAuth, dataset_id, {"ids": [document_id]})
        res = update_chunk(HttpApiAuth, dataset_id, document_id, chunk_ids[0])
        assert res["code"] == 102
        assert res["message"] == f"Can't find this chunk {chunk_ids[0]}"<|MERGE_RESOLUTION|>--- conflicted
+++ resolved
@@ -14,7 +14,7 @@
 #  limitations under the License.
 #
 import os
-from concurrent.futures import ThreadPoolExecutor
+from concurrent.futures import ThreadPoolExecutor, as_completed
 from random import randint
 
 import pytest
@@ -219,13 +219,8 @@
 
     @pytest.mark.p3
     @pytest.mark.skipif(os.getenv("DOC_ENGINE") == "infinity", reason="issues/6554")
-<<<<<<< HEAD
-    def test_concurrent_update_chunk(self, api_key, add_chunks):
-        chunk_num = 50
-=======
     def test_concurrent_update_chunk(self, HttpApiAuth, add_chunks):
         count = 50
->>>>>>> 99725444
         dataset_id, document_id, chunk_ids = add_chunks
 
         with ThreadPoolExecutor(max_workers=5) as executor:
@@ -238,10 +233,11 @@
                     chunk_ids[randint(0, 3)],
                     {"content": f"update chunk test {i}"},
                 )
-                for i in range(chunk_num)
+                for i in range(count)
             ]
-        responses = [f.result() for f in futures]
-        assert all(r["code"] == 0 for r in responses)
+        responses = list(as_completed(futures))
+        assert len(responses) == count, responses
+        assert all(future.result()["code"] == 0 for future in futures)
 
     @pytest.mark.p3
     def test_update_chunk_to_deleted_document(self, HttpApiAuth, add_chunks):
