#
#  Copyright 2025 The InfiniFlow Authors. All Rights Reserved.
#
#  Licensed under the Apache License, Version 2.0 (the "License");
#  you may not use this file except in compliance with the License.
#  You may obtain a copy of the License at
#
#      http://www.apache.org/licenses/LICENSE-2.0
#
#  Unless required by applicable law or agreed to in writing, software
#  distributed under the License is distributed on an "AS IS" BASIS,
#  WITHOUT WARRANTIES OR CONDITIONS OF ANY KIND, either express or implied.
#  See the License for the specific language governing permissions and
#  limitations under the License.
#
from concurrent.futures import ThreadPoolExecutor

import pytest
from common import list_documents
from configs import INVALID_API_TOKEN
from libs.auth import RAGFlowHttpApiAuth
from utils import is_sorted


@pytest.mark.p1
class TestAuthorization:
    @pytest.mark.parametrize(
        "invalid_auth, expected_code, expected_message",
        [
            (None, 0, "`Authorization` can't be empty"),
            (
                RAGFlowHttpApiAuth(INVALID_API_TOKEN),
                109,
                "Authentication error: API key is invalid!",
            ),
        ],
    )
    def test_invalid_auth(self, invalid_auth, expected_code, expected_message):
        res = list_documents(invalid_auth, "dataset_id")
        assert res["code"] == expected_code
        assert res["message"] == expected_message


class TestDocumentsList:
    @pytest.mark.p1
    def test_default(self, HttpApiAuth, add_documents):
        dataset_id, _ = add_documents
        res = list_documents(HttpApiAuth, dataset_id)
        assert res["code"] == 0
        assert len(res["data"]["docs"]) == 5
        assert res["data"]["total"] == 5

    @pytest.mark.p3
    @pytest.mark.parametrize(
        "dataset_id, expected_code, expected_message",
        [
            ("", 100, "<MethodNotAllowed '405: Method Not Allowed'>"),
            (
                "invalid_dataset_id",
                102,
                "You don't own the dataset invalid_dataset_id. ",
            ),
        ],
    )
    def test_invalid_dataset_id(self, HttpApiAuth, dataset_id, expected_code, expected_message):
        res = list_documents(HttpApiAuth, dataset_id)
        assert res["code"] == expected_code
        assert res["message"] == expected_message

    @pytest.mark.p1
    @pytest.mark.parametrize(
        "params, expected_code, expected_page_size, expected_message",
        [
            ({"page": None, "page_size": 2}, 0, 2, ""),
            ({"page": 0, "page_size": 2}, 0, 2, ""),
            ({"page": 2, "page_size": 2}, 0, 2, ""),
            ({"page": 3, "page_size": 2}, 0, 1, ""),
            ({"page": "3", "page_size": 2}, 0, 1, ""),
            pytest.param(
                {"page": -1, "page_size": 2},
                100,
                0,
                "1064",
                marks=pytest.mark.skip(reason="issues/5851"),
            ),
            pytest.param(
                {"page": "a", "page_size": 2},
                100,
                0,
                """ValueError("invalid literal for int() with base 10: \'a\'")""",
                marks=pytest.mark.skip(reason="issues/5851"),
            ),
        ],
    )
    def test_page(
        self,
        HttpApiAuth,
        add_documents,
        params,
        expected_code,
        expected_page_size,
        expected_message,
    ):
        dataset_id, _ = add_documents
        res = list_documents(HttpApiAuth, dataset_id, params=params)
        assert res["code"] == expected_code
        if expected_code == 0:
            assert len(res["data"]["docs"]) == expected_page_size
            assert res["data"]["total"] == 5
        else:
            assert res["message"] == expected_message

    @pytest.mark.p1
    @pytest.mark.parametrize(
        "params, expected_code, expected_page_size, expected_message",
        [
            ({"page_size": None}, 0, 5, ""),
            ({"page_size": 0}, 0, 0, ""),
            ({"page_size": 1}, 0, 1, ""),
            ({"page_size": 6}, 0, 5, ""),
            ({"page_size": "1"}, 0, 1, ""),
            pytest.param(
                {"page_size": -1},
                100,
                0,
                "1064",
                marks=pytest.mark.skip(reason="issues/5851"),
            ),
            pytest.param(
                {"page_size": "a"},
                100,
                0,
                """ValueError("invalid literal for int() with base 10: \'a\'")""",
                marks=pytest.mark.skip(reason="issues/5851"),
            ),
        ],
    )
    def test_page_size(
        self,
        HttpApiAuth,
        add_documents,
        params,
        expected_code,
        expected_page_size,
        expected_message,
    ):
        dataset_id, _ = add_documents
        res = list_documents(HttpApiAuth, dataset_id, params=params)
        assert res["code"] == expected_code
        if expected_code == 0:
            assert len(res["data"]["docs"]) == expected_page_size
        else:
            assert res["message"] == expected_message

    @pytest.mark.p3
    @pytest.mark.parametrize(
        "params, expected_code, assertions, expected_message",
        [
            ({"orderby": None}, 0, lambda r: (is_sorted(r["data"]["docs"], "create_time", True)), ""),
            ({"orderby": "create_time"}, 0, lambda r: (is_sorted(r["data"]["docs"], "create_time", True)), ""),
            ({"orderby": "update_time"}, 0, lambda r: (is_sorted(r["data"]["docs"], "update_time", True)), ""),
            pytest.param({"orderby": "name", "desc": "False"}, 0, lambda r: (is_sorted(r["data"]["docs"], "name", False)), "", marks=pytest.mark.skip(reason="issues/5851")),
            pytest.param({"orderby": "unknown"}, 102, 0, "orderby should be create_time or update_time", marks=pytest.mark.skip(reason="issues/5851")),
        ],
    )
    def test_orderby(
        self,
        HttpApiAuth,
        add_documents,
        params,
        expected_code,
        assertions,
        expected_message,
    ):
        dataset_id, _ = add_documents
        res = list_documents(HttpApiAuth, dataset_id, params=params)
        assert res["code"] == expected_code
        if expected_code == 0:
            if callable(assertions):
                assert assertions(res)
        else:
            assert res["message"] == expected_message

    @pytest.mark.p3
    @pytest.mark.parametrize(
        "params, expected_code, assertions, expected_message",
        [
            ({"desc": None}, 0, lambda r: (is_sorted(r["data"]["docs"], "create_time", True)), ""),
            ({"desc": "true"}, 0, lambda r: (is_sorted(r["data"]["docs"], "create_time", True)), ""),
            ({"desc": "True"}, 0, lambda r: (is_sorted(r["data"]["docs"], "create_time", True)), ""),
            ({"desc": True}, 0, lambda r: (is_sorted(r["data"]["docs"], "create_time", True)), ""),
            pytest.param({"desc": "false"}, 0, lambda r: (is_sorted(r["data"]["docs"], "create_time", False)), "", marks=pytest.mark.skip(reason="issues/5851")),
            ({"desc": "False"}, 0, lambda r: (is_sorted(r["data"]["docs"], "create_time", False)), ""),
            ({"desc": False}, 0, lambda r: (is_sorted(r["data"]["docs"], "create_time", False)), ""),
            ({"desc": "False", "orderby": "update_time"}, 0, lambda r: (is_sorted(r["data"]["docs"], "update_time", False)), ""),
            pytest.param({"desc": "unknown"}, 102, 0, "desc should be true or false", marks=pytest.mark.skip(reason="issues/5851")),
        ],
    )
    def test_desc(
        self,
        HttpApiAuth,
        add_documents,
        params,
        expected_code,
        assertions,
        expected_message,
    ):
        dataset_id, _ = add_documents
        res = list_documents(HttpApiAuth, dataset_id, params=params)
        assert res["code"] == expected_code
        if expected_code == 0:
            if callable(assertions):
                assert assertions(res)
        else:
            assert res["message"] == expected_message

    @pytest.mark.p2
    @pytest.mark.parametrize(
        "params, expected_num",
        [
            ({"keywords": None}, 5),
            ({"keywords": ""}, 5),
            ({"keywords": "0"}, 1),
            ({"keywords": "ragflow_test_upload"}, 5),
            ({"keywords": "unknown"}, 0),
        ],
    )
    def test_keywords(self, HttpApiAuth, add_documents, params, expected_num):
        dataset_id, _ = add_documents
        res = list_documents(HttpApiAuth, dataset_id, params=params)
        assert res["code"] == 0
        assert len(res["data"]["docs"]) == expected_num
        assert res["data"]["total"] == expected_num

    @pytest.mark.p1
    @pytest.mark.parametrize(
        "params, expected_code, expected_num, expected_message",
        [
            ({"name": None}, 0, 5, ""),
            ({"name": ""}, 0, 5, ""),
            ({"name": "ragflow_test_upload_0.txt"}, 0, 1, ""),
            (
                {"name": "unknown.txt"},
                102,
                0,
                "You don't own the document unknown.txt.",
            ),
        ],
    )
    def test_name(
        self,
        HttpApiAuth,
        add_documents,
        params,
        expected_code,
        expected_num,
        expected_message,
    ):
        dataset_id, _ = add_documents
        res = list_documents(HttpApiAuth, dataset_id, params=params)
        assert res["code"] == expected_code
        if expected_code == 0:
            if params["name"] in [None, ""]:
                assert len(res["data"]["docs"]) == expected_num
            else:
                assert res["data"]["docs"][0]["name"] == params["name"]
        else:
            assert res["message"] == expected_message

    @pytest.mark.p1
    @pytest.mark.parametrize(
        "document_id, expected_code, expected_num, expected_message",
        [
            (None, 0, 5, ""),
            ("", 0, 5, ""),
            (lambda r: r[0], 0, 1, ""),
            ("unknown.txt", 102, 0, "You don't own the document unknown.txt."),
        ],
    )
    def test_id(
        self,
        HttpApiAuth,
        add_documents,
        document_id,
        expected_code,
        expected_num,
        expected_message,
    ):
        dataset_id, document_ids = add_documents
        if callable(document_id):
            params = {"id": document_id(document_ids)}
        else:
            params = {"id": document_id}
        res = list_documents(HttpApiAuth, dataset_id, params=params)

        assert res["code"] == expected_code
        if expected_code == 0:
            if params["id"] in [None, ""]:
                assert len(res["data"]["docs"]) == expected_num
            else:
                assert res["data"]["docs"][0]["id"] == params["id"]
        else:
            assert res["message"] == expected_message

    @pytest.mark.p3
    @pytest.mark.parametrize(
        "document_id, name, expected_code, expected_num, expected_message",
        [
            (lambda r: r[0], "ragflow_test_upload_0.txt", 0, 1, ""),
            (lambda r: r[0], "ragflow_test_upload_1.txt", 0, 0, ""),
            (lambda r: r[0], "unknown", 102, 0, "You don't own the document unknown."),
            (
                "id",
                "ragflow_test_upload_0.txt",
                102,
                0,
                "You don't own the document id.",
            ),
        ],
    )
    def test_name_and_id(
        self,
        HttpApiAuth,
        add_documents,
        document_id,
        name,
        expected_code,
        expected_num,
        expected_message,
    ):
        dataset_id, document_ids = add_documents
        if callable(document_id):
            params = {"id": document_id(document_ids), "name": name}
        else:
            params = {"id": document_id, "name": name}

        res = list_documents(HttpApiAuth, dataset_id, params=params)
        if expected_code == 0:
            assert len(res["data"]["docs"]) == expected_num
        else:
            assert res["message"] == expected_message

    @pytest.mark.p3
    def test_concurrent_list(self, HttpApiAuth, add_documents):
        dataset_id, _ = add_documents

        with ThreadPoolExecutor(max_workers=5) as executor:
<<<<<<< HEAD
            futures = [executor.submit(list_documents, api_key, dataset_id) for i in range(100)]
        responses = [f.result() for f in futures]
        assert all(r["code"] == 0 for r in responses)
=======
            futures = [executor.submit(list_documents, HttpApiAuth, dataset_id) for i in range(count)]
        responses = list(as_completed(futures))
        assert len(responses) == count, responses
        assert all(future.result()["code"] == 0 for future in futures)
>>>>>>> 99725444

    @pytest.mark.p3
    def test_invalid_params(self, HttpApiAuth, add_documents):
        dataset_id, _ = add_documents
        params = {"a": "b"}
        res = list_documents(HttpApiAuth, dataset_id, params=params)
        assert res["code"] == 0
        assert len(res["data"]["docs"]) == 5<|MERGE_RESOLUTION|>--- conflicted
+++ resolved
@@ -13,7 +13,7 @@
 #  See the License for the specific language governing permissions and
 #  limitations under the License.
 #
-from concurrent.futures import ThreadPoolExecutor
+from concurrent.futures import ThreadPoolExecutor, as_completed
 
 import pytest
 from common import list_documents
@@ -343,18 +343,13 @@
     @pytest.mark.p3
     def test_concurrent_list(self, HttpApiAuth, add_documents):
         dataset_id, _ = add_documents
+        count = 100
 
         with ThreadPoolExecutor(max_workers=5) as executor:
-<<<<<<< HEAD
-            futures = [executor.submit(list_documents, api_key, dataset_id) for i in range(100)]
-        responses = [f.result() for f in futures]
-        assert all(r["code"] == 0 for r in responses)
-=======
             futures = [executor.submit(list_documents, HttpApiAuth, dataset_id) for i in range(count)]
         responses = list(as_completed(futures))
         assert len(responses) == count, responses
         assert all(future.result()["code"] == 0 for future in futures)
->>>>>>> 99725444
 
     @pytest.mark.p3
     def test_invalid_params(self, HttpApiAuth, add_documents):
