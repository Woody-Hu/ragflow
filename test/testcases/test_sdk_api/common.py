#
#  Copyright 2025 The InfiniFlow Authors. All Rights Reserved.
#
#  Licensed under the Apache License, Version 2.0 (the "License");
#  you may not use this file except in compliance with the License.
#  You may obtain a copy of the License at
#
#      http://www.apache.org/licenses/LICENSE-2.0
#
#  Unless required by applicable law or agreed to in writing, software
#  distributed under the License is distributed on an "AS IS" BASIS,
#  WITHOUT WARRANTIES OR CONDITIONS OF ANY KIND, either express or implied.
#  See the License for the specific language governing permissions and
#  limitations under the License.
#

<<<<<<< HEAD
=======
from pathlib import Path

from ragflow_sdk import Chat, Chunk, DataSet, Document, RAGFlow, Session
from utils.file_utils import create_txt_file


>>>>>>> 8fb6b5d9
# DATASET MANAGEMENT
def batch_create_datasets(client, num):
    datasets = []
    for i in range(num):
<<<<<<< HEAD
        dataset = client.create_dataset(name=f"dataset_{i}")
        datasets.append(dataset)
    return datasets
=======
        fp = create_txt_file(tmp_path / f"ragflow_test_upload_{i}.txt")
        with fp.open("rb") as f:
            blob = f.read()
        document_infos.append({"display_name": fp.name, "blob": blob})

    return dataset.upload_documents(document_infos)


# CHUNK MANAGEMENT WITHIN DATASET
def batch_add_chunks(document: Document, num: int) -> list[Chunk]:
    return [document.add_chunk(content=f"chunk test {i}") for i in range(num)]


# CHAT ASSISTANT MANAGEMENT
def batch_create_chat_assistants(client: RAGFlow, num: int) -> list[Chat]:
    return [client.create_chat(name=f"test_chat_assistant_{i}") for i in range(num)]


# SESSION MANAGEMENT
def batch_add_sessions_with_chat_assistant(chat_assistant: Chat, num) -> list[Session]:
    return [chat_assistant.create_session(name=f"session_with_chat_assistant_{i}") for i in range(num)]
>>>>>>> 8fb6b5d9
<|MERGE_RESOLUTION|>--- conflicted
+++ resolved
@@ -14,24 +14,21 @@
 #  limitations under the License.
 #
 
-<<<<<<< HEAD
-=======
 from pathlib import Path
 
 from ragflow_sdk import Chat, Chunk, DataSet, Document, RAGFlow, Session
 from utils.file_utils import create_txt_file
 
 
->>>>>>> 8fb6b5d9
 # DATASET MANAGEMENT
-def batch_create_datasets(client, num):
-    datasets = []
+def batch_create_datasets(client: RAGFlow, num: int) -> list[DataSet]:
+    return [client.create_dataset(name=f"dataset_{i}") for i in range(num)]
+
+
+# FILE MANAGEMENT WITHIN DATASET
+def bulk_upload_documents(dataset: DataSet, num: int, tmp_path: Path) -> list[Document]:
+    document_infos = []
     for i in range(num):
-<<<<<<< HEAD
-        dataset = client.create_dataset(name=f"dataset_{i}")
-        datasets.append(dataset)
-    return datasets
-=======
         fp = create_txt_file(tmp_path / f"ragflow_test_upload_{i}.txt")
         with fp.open("rb") as f:
             blob = f.read()
@@ -52,5 +49,4 @@
 
 # SESSION MANAGEMENT
 def batch_add_sessions_with_chat_assistant(chat_assistant: Chat, num) -> list[Session]:
-    return [chat_assistant.create_session(name=f"session_with_chat_assistant_{i}") for i in range(num)]
->>>>>>> 8fb6b5d9
+    return [chat_assistant.create_session(name=f"session_with_chat_assistant_{i}") for i in range(num)]