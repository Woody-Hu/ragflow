import {
  BaseEdge,
  Edge,
  EdgeLabelRenderer,
  EdgeProps,
  getBezierPath,
} from '@xyflow/react';
import useGraphStore from '../../store';

import { useTheme } from '@/components/theme-provider';
<<<<<<< HEAD
import { useFetchFlow } from '@/hooks/flow-hooks';
=======
import { useFetchAgent } from '@/hooks/use-agent-request';
import { cn } from '@/lib/utils';
>>>>>>> fd7ac176
import { useMemo } from 'react';
import { NodeHandleId, Operator } from '../../constant';
import styles from './index.less';

export function ButtonEdge({
  id,
  sourceX,
  sourceY,
  targetX,
  targetY,
  sourcePosition,
  targetPosition,
  source,
  target,
  style = {},
  markerEnd,
  selected,
  data,
  sourceHandleId,
}: EdgeProps<Edge<{ isHovered: boolean }>>) {
  const deleteEdgeById = useGraphStore((state) => state.deleteEdgeById);
  const [edgePath, labelX, labelY] = getBezierPath({
    sourceX,
    sourceY,
    sourcePosition,
    targetX,
    targetY,
    targetPosition,
  });
  const { theme } = useTheme();
  const selectedStyle = useMemo(() => {
    return selected ? { strokeWidth: 2, stroke: '#1677ff' } : {};
  }, [selected]);

  const onEdgeClick = () => {
    deleteEdgeById(id);
  };

  // highlight the nodes that the workflow passes through
  const { data: flowDetail } = useFetchFlow();

  const graphPath = useMemo(() => {
    // TODO: this will be called multiple times
    const path = flowDetail?.dsl?.path ?? [];
    // The second to last
    const previousGraphPath: string[] = path.at(-2) ?? [];
    let graphPath: string[] = path.at(-1) ?? [];
    // The last of the second to last article
    const previousLatestElement = previousGraphPath.at(-1);
    if (previousGraphPath.length > 0 && previousLatestElement) {
      graphPath = [previousLatestElement, ...graphPath];
    }
    return Array.isArray(graphPath) ? graphPath : [];
  }, [flowDetail.dsl?.path]);

  const highlightStyle = useMemo(() => {
    const idx = graphPath.findIndex((x) => x === source);
    if (idx !== -1) {
      // The set of elements following source
      const slicedGraphPath = graphPath.slice(idx + 1);
      if (slicedGraphPath.some((x) => x === target)) {
        return { strokeWidth: 2, stroke: 'red' };
      }
    }
    return {};
  }, [source, target, graphPath]);

  const visible = useMemo(() => {
    return (
      data?.isHovered &&
      sourceHandleId !== NodeHandleId.Tool && // The connection between the agent node and the tool node does not need to display the delete button
      !target.startsWith(Operator.Tool)
    );
  }, [data?.isHovered, sourceHandleId, target]);

  return (
    <>
      <BaseEdge
        path={edgePath}
        markerEnd={markerEnd}
        style={{ ...style, ...selectedStyle, ...highlightStyle }}
      />

      <EdgeLabelRenderer>
        <div
          style={{
            position: 'absolute',
            transform: `translate(-50%, -50%) translate(${labelX}px,${labelY}px)`,
            fontSize: 12,
            // everything inside EdgeLabelRenderer has no pointer events by default
            // if you have an interactive element, set pointer-events: all
            pointerEvents: 'all',
            zIndex: 1001, // https://github.com/xyflow/xyflow/discussions/3498
          }}
          className="nodrag nopan"
        >
          <button
            className={cn(
              theme === 'dark' ? styles.edgeButtonDark : styles.edgeButton,
              'invisible',
              { visible },
            )}
            type="button"
            onClick={onEdgeClick}
          >
            ×
          </button>
        </div>
      </EdgeLabelRenderer>
    </>
  );
}<|MERGE_RESOLUTION|>--- conflicted
+++ resolved
@@ -8,12 +8,8 @@
 import useGraphStore from '../../store';
 
 import { useTheme } from '@/components/theme-provider';
-<<<<<<< HEAD
-import { useFetchFlow } from '@/hooks/flow-hooks';
-=======
 import { useFetchAgent } from '@/hooks/use-agent-request';
 import { cn } from '@/lib/utils';
->>>>>>> fd7ac176
 import { useMemo } from 'react';
 import { NodeHandleId, Operator } from '../../constant';
 import styles from './index.less';
@@ -53,7 +49,7 @@
   };
 
   // highlight the nodes that the workflow passes through
-  const { data: flowDetail } = useFetchFlow();
+  const { data: flowDetail } = useFetchAgent();
 
   const graphPath = useMemo(() => {
     // TODO: this will be called multiple times
