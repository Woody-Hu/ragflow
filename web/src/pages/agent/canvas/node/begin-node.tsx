import { IBeginNode } from '@/interfaces/database/flow';
import { NodeProps, Position } from '@xyflow/react';
import { Flex } from 'antd';
import get from 'lodash/get';
import { useTranslation } from 'react-i18next';
import {
  BeginQueryType,
  BeginQueryTypeIconMap,
  NodeHandleId,
  Operator,
} from '../../constant';
import { BeginQuery } from '../../interface';
import OperatorIcon from '../../operator-icon';
import { CommonHandle } from './handle';
import { RightHandleStyle } from './handle-icon';
import styles from './index.less';
import { NodeWrapper } from './node-wrapper';

// TODO: do not allow other nodes to connect to this node
<<<<<<< HEAD
export function BeginNode({ selected, data }: NodeProps<IBeginNode>) {
=======
function InnerBeginNode({ data, id }: NodeProps<IBeginNode>) {
>>>>>>> 972fd919
  const { t } = useTranslation();
  const query: BeginQuery[] = get(data, 'form.query', []);

  return (
    <NodeWrapper>
      <CommonHandle
        type="source"
        position={Position.Right}
        isConnectable
        style={RightHandleStyle}
        nodeId={id}
        id={NodeHandleId.Start}
      ></CommonHandle>

      <section className="flex items-center justify-center gap-2">
        <OperatorIcon name={data.label as Operator}></OperatorIcon>
        <div className="truncate text-center font-semibold text-sm">
          {t(`flow.begin`)}
        </div>
      </section>
      <Flex gap={8} vertical className={styles.generateParameters}>
        {query.map((x, idx) => {
          const Icon = BeginQueryTypeIconMap[x.type as BeginQueryType];
          return (
            <Flex
              key={idx}
              align="center"
              gap={6}
              className={styles.conditionBlock}
            >
              <Icon className="size-4" />
              <label htmlFor="">{x.key}</label>
              <span className={styles.parameterValue}>{x.name}</span>
              <span className="flex-1">{x.optional ? 'Yes' : 'No'}</span>
            </Flex>
          );
        })}
      </Flex>
    </NodeWrapper>
  );
}<|MERGE_RESOLUTION|>--- conflicted
+++ resolved
@@ -2,6 +2,7 @@
 import { NodeProps, Position } from '@xyflow/react';
 import { Flex } from 'antd';
 import get from 'lodash/get';
+import { memo } from 'react';
 import { useTranslation } from 'react-i18next';
 import {
   BeginQueryType,
@@ -17,11 +18,7 @@
 import { NodeWrapper } from './node-wrapper';
 
 // TODO: do not allow other nodes to connect to this node
-<<<<<<< HEAD
-export function BeginNode({ selected, data }: NodeProps<IBeginNode>) {
-=======
 function InnerBeginNode({ data, id }: NodeProps<IBeginNode>) {
->>>>>>> 972fd919
   const { t } = useTranslation();
   const query: BeginQuery[] = get(data, 'form.query', []);
 
@@ -62,4 +59,6 @@
       </Flex>
     </NodeWrapper>
   );
-}+}
+
+export const BeginNode = memo(InnerBeginNode);