--- conflicted
+++ resolved
@@ -13,36 +13,27 @@
 import { Textarea } from '@/components/ui/textarea';
 import { FormTooltip } from '@/components/ui/tooltip';
 import { buildSelectOptions } from '@/utils/component-util';
+import { zodResolver } from '@hookform/resolvers/zod';
 import { Plus } from 'lucide-react';
-<<<<<<< HEAD
-import { useCallback } from 'react';
-import { useWatch } from 'react-hook-form';
-=======
 import { useForm, useWatch } from 'react-hook-form';
->>>>>>> 100ea574
 import { useTranslation } from 'react-i18next';
+import { z } from 'zod';
 import { AgentDialogueMode } from '../../constant';
 import { INextOperatorForm } from '../../interface';
 import { ParameterDialog } from './parameter-dialog';
 import { QueryTable } from './query-table';
 import { useEditQueryRecord } from './use-edit-query';
-<<<<<<< HEAD
-=======
 import { useValues } from './use-values';
 import { useWatchFormChange } from './use-watch-change';
->>>>>>> 100ea574
 
 const ModeOptions = buildSelectOptions([
   AgentDialogueMode.Conversational,
   AgentDialogueMode.Task,
 ]);
 
-const BeginForm = ({ form, node }: INextOperatorForm) => {
+const BeginForm = ({ node }: INextOperatorForm) => {
   const { t } = useTranslation();
 
-<<<<<<< HEAD
-  const query = useWatch({ control: form.control, name: 'query' });
-=======
   const values = useValues(node);
 
   const FormSchema = z.object({
@@ -71,7 +62,6 @@
   useWatchFormChange(node?.id, form);
 
   const inputs = useWatch({ control: form.control, name: 'inputs' });
->>>>>>> 100ea574
   const mode = useWatch({ control: form.control, name: 'mode' });
 
   const enablePrologue = useWatch({
